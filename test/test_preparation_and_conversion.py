#!/usr/bin/env python3
# -*- coding: utf-8 -*-

# SPDX-FileCopyrightText: 2021 The Atlite Authors
#
# SPDX-License-Identifier: GPL-3.0-or-later

"""
Created on Mon May 11 11:15:41 2020

@author: fabian
"""

import os
import sys
import pytest
import urllib3
import geopandas as gpd

urllib3.disable_warnings()

import atlite
from atlite import Cutout
from shapely.geometry import Point, LineString as Line
from xarray.testing import assert_allclose, assert_equal
import numpy as np
import pandas as pd


# %% Predefine tests for cutout

TIME = "2013-01-01"
BOUNDS = (-4, 56, 1.5, 62)
SARAH_DIR = os.getenv("SARAH_DIR", "/home/vres/climate-data/sarah_v2")
GEBCO_PATH = os.getenv("GEBCO_PATH", "/home/vres/climate-data/GEBCO_2014_2D.nc")


def all_notnull_test(cutout):
    """Test if no nan's in the prepared data occur"""
    assert cutout.data.notnull().all()


def prepared_features_test(cutout):
    """
    The prepared features series should contain all variables in cuttout.data
    """
    assert set(cutout.prepared_features) == set(cutout.data)


def update_feature_test(cutout, red):
    """atlite should be able to overwrite a feature."""
    red.data = cutout.data.drop_vars("influx_direct")
    red.prepare("influx", overwrite=True)
    assert_equal(red.data.influx_direct, cutout.data.influx_direct)


def merge_test(cutout, other, target_modules):
    merge = cutout.merge(other, compat="override")
    assert set(merge.module) == set(target_modules)


def wrong_recreation(cutout):
    with pytest.warns(UserWarning):
        Cutout(path=cutout.path, module="somethingelse")


def pv_test(cutout, time=TIME):
    """
    Test the atlite.Cutout.pv function with different settings. Compare
    optimal orientation with flat orientation.
    """

    orientation = {"slope": 0.0, "azimuth": 0.0}
    cap_factor = cutout.pv(atlite.resource.solarpanels.CdTe, orientation)

    assert cap_factor.notnull().all()
    assert cap_factor.sum() > 0

    production = cutout.pv(
        atlite.resource.solarpanels.CdTe, orientation, layout=cap_factor
    )

    assert production.notnull().all()
    assert production.sel(time=time + " 00:00") == 0

    cells = cutout.grid
    cells = cells.assign(regions=["lower"] * 200 + ["upper"] * (len(cells) - 200))
    shapes = cells.dissolve("regions")
    production, capacity = cutout.pv(
        atlite.resource.solarpanels.CdTe,
        orientation,
        layout=cap_factor,
        shapes=shapes,
        return_capacity=True,
    )
    cap_per_region = (
        cells.assign(cap_factor=cap_factor.stack(spatial=["y", "x"]).values)
        .groupby("regions")
        .cap_factor.sum()
    )

    assert all(cap_per_region.round(3) == capacity.round(3))

    # Now compare with optimal orienation
    cap_factor_opt = cutout.pv(atlite.resource.solarpanels.CdTe, "latitude_optimal")

    assert cap_factor_opt.sum() > cap_factor.sum()

    production_opt = cutout.pv(
        atlite.resource.solarpanels.CdTe, "latitude_optimal", layout=cap_factor_opt
    )

    assert production_opt.sel(time=time + " 00:00") == 0

    assert production_opt.sum() > production.sum()

    # now use the non simple trigon model
    production_other = cutout.pv(
        atlite.resource.solarpanels.CdTe,
        "latitude_optimal",
        layout=cap_factor_opt,
        trigon_model="other",
    )

    assert production_other.sel(time=time + " 00:00") == 0
    # should be roughly the same
    assert (production_other.sum() / production_opt.sum()).round(0) == 1

    # now another solarpanel with bofinger model
    production_other = cutout.pv(
        atlite.resource.solarpanels.KANENA,
        "latitude_optimal",
        layout=cap_factor_opt,
    )

    assert production_other.sel(time=time + " 00:00") == 0
    # should be roughly the same
    assert (production_other.sum() / production_opt.sum()).round(0) == 1

def pv_tracking_test(cutout):
    """
    Test the atlite.Cutout.pv function with different tracking settings and compare results
    """

    orientation = {"slope": 0.0, "azimuth": 180.0}
    # tracking = 0 is the default option
    cap_factor = cutout.pv(
        atlite.resource.solarpanels.CSi,
        orientation,
        capacity_factor=True,
        )
    cap_factor_tracking_0axis = cutout.pv(
        atlite.resource.solarpanels.CSi,
        orientation,
        tracking=0,
        capacity_factor=True,
        )

    assert cap_factor_tracking_0axis.notnull().all()
    assert cap_factor_tracking_0axis.sum() > 0
    assert cap_factor.mean() == cap_factor_tracking_0axis.mean()

    # calculate with tracking = 1 and tracking = 2, and compare tracking option results

    cap_factor_tracking_1axis = cutout.pv(
        atlite.resource.solarpanels.CSi,
        orientation,
        tracking=1,
        capacity_factor=True,
    )

    cap_factor_tracking_2axis = cutout.pv(
        atlite.resource.solarpanels.CSi,
        orientation,
        tracking=2,
        capacity_factor=True,
    )

    assert cap_factor_tracking_1axis.notnull().all()
    assert cap_factor_tracking_1axis.sum() > 0
    assert cap_factor_tracking_1axis.mean() >= cap_factor_tracking_0axis.mean()

    assert cap_factor_tracking_2axis.notnull().all()
    assert cap_factor_tracking_2axis.sum() > 0
    assert cap_factor_tracking_2axis.mean() >= cap_factor_tracking_1axis.mean()


def csp_test(cutout):
    """
    Test the atlite.Cutout.csp function with different for different
    settings and technologies.
    """

    ## Test technology = "solar tower"
    st = cutout.csp(atlite.cspinstallations.SAM_solar_tower, capacity_factor=True)

    assert st.notnull().all()
    assert (st >= 0).all()
    assert (st <= 1).all()

    # Efficiencies <= 1 should lead to the conversion to always be less than perfect
    st = cutout.csp(atlite.cspinstallations.SAM_solar_tower)
    ll = cutout.csp(atlite.cspinstallations.lossless_installation)
    assert (st <= ll).all()

    ## Test technology = "parabolic trough"
    pt = cutout.csp(atlite.cspinstallations.SAM_parabolic_trough, capacity_factor=True)

    assert pt.notnull().all()
    assert (pt >= 0).all()
    assert (pt <= 1).all()

    # Efficiencies <= 1 should lead to the conversion to always be less than perfect
    pt = cutout.csp(atlite.cspinstallations.SAM_parabolic_trough)
    ll = cutout.csp(atlite.cspinstallations.lossless_installation)
    assert (pt <= ll).all()


def solar_thermal_test(cutout):
    """
    Test the atlite.Cutout.solar_thermal function with different settings.
    """
    cap_factor = cutout.solar_thermal()
    assert cap_factor.notnull().all()
    assert cap_factor.sum() > 0


def heat_demand_test(cutout):
    """
    Test the atlite.Cutout.heat_demand function with different settings.
    """
    demand = cutout.heat_demand()
    assert demand.notnull().all()
    assert demand.sum() > 0


def soil_temperature_test(cutout):
    """
    Test the atlite.Cutout.soil_temperature function with different settings.
    """
    demand = cutout.soil_temperature()
    assert demand.notnull().all()
    assert demand.sum() > 0


def wind_test(cutout):
    """
    Test the atlite.Cutout.wind function with two different layouts.
    The standard layout proportional to the capacity factors must have a lower
    production than a layout proportionally to the capacity layout squared.
    """
    cap_factor = cutout.wind(atlite.windturbines.Enercon_E101_3000kW)

    assert cap_factor.notnull().all()
    assert cap_factor.sum() > 0

    production = cutout.wind(atlite.windturbines.Enercon_E101_3000kW, layout=cap_factor)

    assert production.notnull().all()
    assert production.sum() > 0

    # Now create a better layout with same amount of installed power
    better_layout = (cap_factor**2) / (cap_factor**2).sum() * cap_factor.sum()
    better_production = cutout.wind(
        atlite.windturbines.Enercon_E101_3000kW, layout=better_layout
    )

    assert better_production.sum() > production.sum()

    # now use smooth wind power curve
    production = cutout.wind(
        atlite.windturbines.Enercon_E101_3000kW, layout=cap_factor, smooth=True
    )

    assert production.notnull().all()
    assert production.sum() > 0


def runoff_test(cutout):
    """
    Test the atlite.Cutout.runoff function.

    First check if the total of all capacity factors is not null.
    Then compare the runoff at sites which belong to the lower (altitude) half
    of the map, with the runoff at higher sites. The runoff at the lower sites
    (mostly at sea level) should have a smaller capacity factor total and
    production.
    """
    cap_factor = cutout.runoff()
    assert cap_factor.notnull().all()
    assert cap_factor.sum() > 0

    height = cutout.data.height.load()
    q = np.quantile(height, 0.5)
    lower_area = height <= q
    higher_area = height > q
    assert cap_factor.where(lower_area).sum() < cap_factor.where(higher_area).sum()

    low_level_prod = cutout.runoff(layout=cap_factor.where(lower_area, 0))
    high_level_prod = cutout.runoff(layout=cap_factor.where(higher_area, 0))
    assert low_level_prod.sum() < high_level_prod.sum()


def hydro_test(cutout):
    """
    Test the atlite.Cutout.hydro function.
    """
    plants = pd.DataFrame(
        cutout.grid.loc[[0], ["x", "y"]].values, columns=["lon", "lat"]
    )
    basins = gpd.GeoDataFrame(
        dict(
            geometry=[cutout.grid.geometry[0]],
            HYBAS_ID=[0],
            DIST_MAIN=10,
            NEXT_DOWN=None,
        ),
        index=[0],
        crs=cutout.crs,
    )
    ds = cutout.hydro(plants, basins)
    assert ds.sel(plant=0).sum() > 0


def line_rating_test(cutout):
    shapes = [Line([Point(-3, 57), Point(0, 60)])]
    resistance = 0.06 * 1e-3
    i = cutout.line_rating(shapes, resistance)
    assert i.notnull().all().item()


def coefficient_of_performance_test(cutout):
    """
    Test the coefficient_of_performance function.
    """
    cap_factor = cutout.coefficient_of_performance(source="air")
    assert cap_factor.notnull().all()
    assert cap_factor.sum() > 0

    cap_factor = cutout.coefficient_of_performance(source="soil")
    assert cap_factor.notnull().all()
    assert cap_factor.sum() > 0


# %% Prepare cutouts to test


@pytest.fixture(scope="session")
def cutout_era5(tmp_path_factory):
    tmp_path = tmp_path_factory.mktemp("era5")
    cutout = Cutout(path=tmp_path / "era5", module="era5", bounds=BOUNDS, time=TIME)
    cutout.prepare()
    return cutout


@pytest.fixture(scope="session")
def cutout_era5_3h_sampling(tmp_path_factory):
    tmp_path = tmp_path_factory.mktemp("era5")
    time = [
        f"{TIME} 00:00",
        f"{TIME} 03:00",
        f"{TIME} 06:00",
        f"{TIME} 09:00",
        f"{TIME} 12:00",
        f"{TIME} 15:00",
        f"{TIME} 18:00",
        f"{TIME} 21:00",
    ]
    cutout = Cutout(path=tmp_path / "era5", module="era5", bounds=BOUNDS, time=time)
    cutout.prepare()
    return cutout


@pytest.fixture(scope="session")
def cutout_era5_2days_crossing_months(tmp_path_factory):
    tmp_path = tmp_path_factory.mktemp("era5")
    time = slice("2013-02-28", "2013-03-01")
    cutout = Cutout(path=tmp_path / "era5", module="era5", bounds=BOUNDS, time=time)
    cutout.prepare()
    return cutout


@pytest.fixture(scope="session")
def cutout_era5_coarse(tmp_path_factory):
    tmp_path = tmp_path_factory.mktemp("era5_coarse")
    cutout = Cutout(
        path=tmp_path / "era5", module="era5", bounds=BOUNDS, time=TIME, dx=0.5, dy=0.7
    )
    cutout.prepare()
    return cutout


@pytest.fixture(scope="session")
def cutout_era5_weird_resolution(tmp_path_factory):
    tmp_path = tmp_path_factory.mktemp("era5_weird_resolution")
    cutout = Cutout(
        path=tmp_path / "era5",
        module="era5",
        bounds=BOUNDS,
        time=TIME,
        dx=0.132,
        dy=0.32,
    )
    cutout.prepare()
    return cutout


@pytest.fixture(scope="session")
def cutout_era5_reduced(tmp_path_factory):
    tmp_path = tmp_path_factory.mktemp("era5_red")
    cutout = Cutout(path=tmp_path / "era5", module="era5", bounds=BOUNDS, time=TIME)
    return cutout


@pytest.fixture(scope="session")
def cutout_sarah(tmp_path_factory):
    tmp_path = tmp_path_factory.mktemp("sarah")
    cutout = Cutout(
        path=tmp_path / "sarah",
        module=["sarah", "era5"],
        bounds=BOUNDS,
        time=TIME,
        sarah_dir=SARAH_DIR,
    )
    cutout.prepare()
    return cutout


@pytest.fixture(scope="session")
def cutout_sarah_fine(tmp_path_factory):
    tmp_path = tmp_path_factory.mktemp("sarah_coarse")
    cutout = Cutout(
        path=tmp_path / "sarah",
        module="sarah",
        bounds=BOUNDS,
        time=TIME,
        dx=0.05,
        dy=0.05,
        sarah_dir=SARAH_DIR,
    )
    cutout.prepare()
    return cutout


@pytest.fixture(scope="session")
def cutout_sarah_weird_resolution(tmp_path_factory):
    tmp_path = tmp_path_factory.mktemp("sarah_weird_resolution")
    cutout = Cutout(
        path=tmp_path / "sarah",
        module="sarah",
        bounds=BOUNDS,
        time=TIME,
        dx=0.132,
        dy=0.32,
        sarah_dir=SARAH_DIR,
    )
    cutout.prepare()
    return cutout


@pytest.fixture(scope="session")
def cutout_gebco(tmp_path_factory):
    tmp_path = tmp_path_factory.mktemp("gebco")
    cutout = Cutout(
        path=tmp_path / "gebco",
        module="gebco",
        bounds=BOUNDS,
        time=TIME,
        gebco_path=GEBCO_PATH,
    )
    cutout.prepare()
    return cutout


class TestERA5:
    @staticmethod
    def test_data_module_arguments_era5(cutout_era5):
        """
        All data variables should have an attribute to which module thay belong
        """
        for v in cutout_era5.data:
            assert cutout_era5.data.attrs["module"] == "era5"

    @staticmethod
    def test_all_non_na_era5(cutout_era5):
        """Every cells should have data."""
        assert np.isfinite(cutout_era5.data).all()

    @staticmethod
    def test_all_non_na_era5_coarse(cutout_era5_coarse):
        """Every cells should have data."""
        assert np.isfinite(cutout_era5_coarse.data).all()

    @staticmethod
    @pytest.mark.skipif(
        os.name == "nt",
        reason="This test breaks on windows machine on travis"
        " due to unknown reasons.",
    )
    def test_all_non_na_era5_weird_resolution(cutout_era5_weird_resolution):
        """Every cells should have data."""
        assert np.isfinite(cutout_era5_weird_resolution.data).all()

    @staticmethod
    def test_dx_dy_preservation_era5(cutout_era5):
        """The coordinates should be the same after preparation."""
        assert np.allclose(np.diff(cutout_era5.data.x), 0.25)
        assert np.allclose(np.diff(cutout_era5.data.y), 0.25)

    @staticmethod
    def test_dx_dy_preservation_era5_coarse(cutout_era5_coarse):
        """The coordinates should be the same after preparation."""
        assert np.allclose(
            np.diff(cutout_era5_coarse.data.x), cutout_era5_coarse.data.attrs["dx"]
        )
        assert np.allclose(
            np.diff(cutout_era5_coarse.data.y), cutout_era5_coarse.data.attrs["dy"]
        )

    @staticmethod
    @pytest.mark.skipif(
        os.name == "nt",
        reason="This test breaks on windows machine on travis"
        " due to unknown reasons.",
    )
    def test_dx_dy_preservation_era5_weird_resolution(cutout_era5_weird_resolution):
        """The coordinates should be the same after preparation."""
        assert np.allclose(
            np.diff(cutout_era5_weird_resolution.data.x),
            cutout_era5_weird_resolution.data.attrs["dx"],
        )
        assert np.allclose(
            np.diff(cutout_era5_weird_resolution.data.y),
            cutout_era5_weird_resolution.data.attrs["dy"],
        )

    @staticmethod
    def test_compare_with_get_data_era5(cutout_era5, tmp_path):
        """
        The prepared data should be exactly the same as from the low level function
        """
        influx = atlite.datasets.era5.get_data(cutout_era5, "influx", tmpdir=tmp_path)
        assert_allclose(
            influx.influx_toa, cutout_era5.data.influx_toa, atol=1e-5, rtol=1e-5
        )

    @staticmethod
    def test_prepared_features_era5(cutout_era5):
        return prepared_features_test(cutout_era5)

    @staticmethod
    @pytest.mark.skipif(
        sys.platform == "win32", reason="NetCDF update not working on windows"
    )
    def test_update_feature_era5(cutout_era5, cutout_era5_reduced):
        return update_feature_test(cutout_era5, cutout_era5_reduced)

    @staticmethod
    def test_wrong_loading(cutout_era5):
        wrong_recreation(cutout_era5)

    @staticmethod
    def test_pv_era5(cutout_era5):
        return pv_test(cutout_era5)

    @staticmethod
<<<<<<< HEAD
    def test_pv_tracking_era5(cutout_era5):
        return pv_tracking_test(cutout_era5)
=======
    def test_pv_era5_2days_crossing_months(cutout_era5_2days_crossing_months):
        """See https://github.com/PyPSA/atlite/issues/256"""
        return pv_test(cutout_era5_2days_crossing_months, time="2013-03-01")

    @staticmethod
    def test_pv_era5_3h_sampling(cutout_era5_3h_sampling):
        assert pd.infer_freq(cutout_era5_3h_sampling.data.time) == "3H"
        return pv_test(cutout_era5_3h_sampling)
>>>>>>> be1c74f7

    @staticmethod
    def test_wind_era5(cutout_era5):
        return wind_test(cutout_era5)

    @staticmethod
    def test_runoff_era5(cutout_era5):
        return runoff_test(cutout_era5)

    @staticmethod
    def test_hydro_era5(cutout_era5):
        return hydro_test(cutout_era5)

    @staticmethod
    def test_solar_thermal_era5(cutout_era5):
        return solar_thermal_test(cutout_era5)

    @staticmethod
    def test_heat_demand_era5(cutout_era5):
        return heat_demand_test(cutout_era5)

    @staticmethod
    def test_soil_temperature_era5(cutout_era5):
        return soil_temperature_test(cutout_era5)

    @staticmethod
    def test_line_rating_era5(cutout_era5):
        return line_rating_test(cutout_era5)


@pytest.mark.skipif(
    not os.path.exists(SARAH_DIR), reason="'sarah_dir' is not a valid path"
)
class TestSarah:
    @staticmethod
    def test_all_non_na_sarah(cutout_sarah):
        """Every cells should have data."""
        assert np.isfinite(cutout_sarah.data).all()

    @staticmethod
    def test_all_non_na_sarah_fine(cutout_sarah_fine):
        """Every cells should have data."""
        assert np.isfinite(cutout_sarah_fine.data).all()

    @staticmethod
    def test_all_non_na_sarah_weird_resolution(cutout_sarah_weird_resolution):
        """Every cells should have data."""
        assert np.isfinite(cutout_sarah_weird_resolution.data).all()

    @staticmethod
    def test_dx_dy_preservation_sarah(cutout_sarah):
        """The coordinates should be the same after preparation."""
        assert np.allclose(np.diff(cutout_sarah.data.x), 0.25)
        assert np.allclose(np.diff(cutout_sarah.data.y), 0.25)

    @staticmethod
    def test_prepared_features_sarah(cutout_sarah):
        return prepared_features_test(cutout_sarah)

    @staticmethod
    def test_merge(cutout_sarah, cutout_era5):
        return merge_test(cutout_sarah, cutout_era5, ["sarah", "era5"])

    @staticmethod
    def test_pv_sarah(cutout_sarah):
        return pv_test(cutout_sarah)

    @staticmethod
    def test_wind_sarah(cutout_sarah):
        return wind_test(cutout_sarah)

    @staticmethod
    def test_runoff_sarah(cutout_sarah):
        return runoff_test(cutout_sarah)


@pytest.mark.skipif(
    not os.path.exists(GEBCO_PATH), reason="'gebco_path' is not a valid path"
)
class TestGebco:
    @staticmethod
    def test_all_non_na_gebco(cutout_gebco):
        """Every cells should have data."""
        assert np.isfinite(cutout_gebco.data).all()<|MERGE_RESOLUTION|>--- conflicted
+++ resolved
@@ -564,10 +564,9 @@
         return pv_test(cutout_era5)
 
     @staticmethod
-<<<<<<< HEAD
     def test_pv_tracking_era5(cutout_era5):
         return pv_tracking_test(cutout_era5)
-=======
+
     def test_pv_era5_2days_crossing_months(cutout_era5_2days_crossing_months):
         """See https://github.com/PyPSA/atlite/issues/256"""
         return pv_test(cutout_era5_2days_crossing_months, time="2013-03-01")
@@ -576,7 +575,6 @@
     def test_pv_era5_3h_sampling(cutout_era5_3h_sampling):
         assert pd.infer_freq(cutout_era5_3h_sampling.data.time) == "3H"
         return pv_test(cutout_era5_3h_sampling)
->>>>>>> be1c74f7
 
     @staticmethod
     def test_wind_era5(cutout_era5):
